[project]
name = "starting-codebase"
version = "0.1.0"
description = "Add your description here"
readme = "README.md"
requires-python = ">=3.13"
dependencies = [
    "chromadb==1.0.15",
    "anthropic==0.58.2",
    "sentence-transformers==5.0.0",
    "fastapi==0.116.1",
    "uvicorn==0.35.0",
    "python-multipart==0.0.20",
    "python-dotenv==1.1.1",
<<<<<<< HEAD
]

[dependency-groups]
dev = [
    "black>=24.0.0",
    "isort>=5.12.0",
    "flake8>=7.0.0",
]

[tool.black]
line-length = 88
target-version = ['py313']
include = '\.pyi?$'
extend-exclude = '''
/(
  # directories
  \.eggs
  | \.git
  | \.hg
  | \.mypy_cache
  | \.tox
  | \.venv
  | build
  | dist
)/
'''

[tool.isort]
profile = "black"
multi_line_output = 3
line_length = 88
known_first_party = ["backend"]

[tool.flake8]
max-line-length = 88
extend-ignore = ["E203", "W503"]
exclude = [".git", "__pycache__", ".venv", "build", "dist"]
=======
    "pytest>=8.0.0",
    "pytest-asyncio>=0.23.0",
    "httpx>=0.25.0",
    "pytest-mock>=3.12.0",
]

[tool.pytest.ini_options]
minversion = "8.0"
addopts = [
    "-ra",
    "--strict-markers",
    "--disable-warnings",
    "--tb=short",
]
testpaths = [
    "backend/tests",
]
filterwarnings = [
    "ignore::DeprecationWarning",
    "ignore::PendingDeprecationWarning",
]
asyncio_mode = "auto"
>>>>>>> 61b1d07c
<|MERGE_RESOLUTION|>--- conflicted
+++ resolved
@@ -12,7 +12,10 @@
     "uvicorn==0.35.0",
     "python-multipart==0.0.20",
     "python-dotenv==1.1.1",
-<<<<<<< HEAD
+    "pytest>=8.0.0",
+    "pytest-asyncio>=0.23.0",
+    "httpx>=0.25.0",
+    "pytest-mock>=3.12.0",
 ]
 
 [dependency-groups]
@@ -50,12 +53,6 @@
 max-line-length = 88
 extend-ignore = ["E203", "W503"]
 exclude = [".git", "__pycache__", ".venv", "build", "dist"]
-=======
-    "pytest>=8.0.0",
-    "pytest-asyncio>=0.23.0",
-    "httpx>=0.25.0",
-    "pytest-mock>=3.12.0",
-]
 
 [tool.pytest.ini_options]
 minversion = "8.0"
@@ -72,5 +69,4 @@
     "ignore::DeprecationWarning",
     "ignore::PendingDeprecationWarning",
 ]
-asyncio_mode = "auto"
->>>>>>> 61b1d07c
+asyncio_mode = "auto"